--- conflicted
+++ resolved
@@ -1,9 +1,5 @@
 name: keepassxc
-<<<<<<< HEAD
 version: 2.5.0
-=======
-version: 2.4.3
->>>>>>> 5d6ef0c4
 grade: stable
 summary: Community-driven port of the Windows application “KeePass Password Safe”
 description: |
