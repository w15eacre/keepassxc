/*
*  Copyright (C) 2017 Sami Vänttinen <sami.vanttinen@protonmail.com>
*  Copyright (C) 2017 KeePassXC Team <team@keepassxc.org>
*
*  This program is free software: you can redistribute it and/or modify
*  it under the terms of the GNU General Public License as published by
*  the Free Software Foundation, either version 3 of the License, or
*  (at your option) any later version.
*
*  This program is distributed in the hope that it will be useful,
*  but WITHOUT ANY WARRANTY; without even the implied warranty of
*  MERCHANTABILITY or FITNESS FOR A PARTICULAR PURPOSE.  See the
*  GNU General Public License for more details.
*
*  You should have received a copy of the GNU General Public License
*  along with this program.  If not, see <http://www.gnu.org/licenses/>.
*/

#ifndef NATIVEMESSAGINGBASE_H
#define NATIVEMESSAGINGBASE_H

#include <QAtomicInteger>
#include <QFuture>
#include <QJsonDocument>
#include <QJsonObject>
#include <QLocalServer>
#include <QLocalSocket>
#include <QMutex>
#include <QObject>
#include <QSocketNotifier>
#include <QtConcurrent/QtConcurrent>
#include <iostream>
#include <unistd.h>

#ifndef Q_OS_WIN
#include <sys/types.h>
#include <sys/socket.h> 
#endif

static const int NATIVE_MSG_MAX_LENGTH = 1024*1024;

class NativeMessagingBase : public QObject
{
    Q_OBJECT

public:
    explicit NativeMessagingBase(const bool enabled);
    ~NativeMessagingBase() = default;

protected slots:
    void newNativeMessage();

protected:
<<<<<<< HEAD
    virtual void readLength() = 0;
    virtual void readStdIn(const quint32 length) = 0;
    void readNativeMessages();
    QString jsonToString(const QJsonObject& json) const;
    void sendReply(const QJsonObject& json);
    void sendReply(const QString& reply);
    QString getLocalServerPath() const;
=======
    virtual void    readLength() = 0;
    virtual bool    readStdIn(const quint32 length) = 0;
    void            readNativeMessages();
    QString         jsonToString(const QJsonObject& json) const;
    void            sendReply(const QJsonObject& json);
    void            sendReply(const QString& reply);
    QString         getLocalServerPath() const;
>>>>>>> 6fe821c3

protected:
    QAtomicInteger<quint8> m_running;
    QSharedPointer<QSocketNotifier> m_notifier;
    QFuture<void> m_future;
};

#endif // NATIVEMESSAGINGBASE_H<|MERGE_RESOLUTION|>--- conflicted
+++ resolved
@@ -51,23 +51,13 @@
     void newNativeMessage();
 
 protected:
-<<<<<<< HEAD
     virtual void readLength() = 0;
-    virtual void readStdIn(const quint32 length) = 0;
+    virtual bool readStdIn(const quint32 length) = 0;
     void readNativeMessages();
     QString jsonToString(const QJsonObject& json) const;
     void sendReply(const QJsonObject& json);
     void sendReply(const QString& reply);
     QString getLocalServerPath() const;
-=======
-    virtual void    readLength() = 0;
-    virtual bool    readStdIn(const quint32 length) = 0;
-    void            readNativeMessages();
-    QString         jsonToString(const QJsonObject& json) const;
-    void            sendReply(const QJsonObject& json);
-    void            sendReply(const QString& reply);
-    QString         getLocalServerPath() const;
->>>>>>> 6fe821c3
 
 protected:
     QAtomicInteger<quint8> m_running;
